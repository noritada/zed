use std::ops::Range;

use editor::{
    display_map::{DisplaySnapshot, ToDisplayPoint},
    movement::{self, FindRange},
    Bias, DisplayPoint,
};
use gpui::{actions, impl_actions, ViewContext, WindowContext};
<<<<<<< HEAD
use language::{char_kind, CharKind, Point, Selection};
=======
use language::{char_kind, BufferSnapshot, CharKind, Selection};
>>>>>>> ba4e1699
use serde::Deserialize;
use workspace::Workspace;

use crate::{
    motion::right, normal::normal_object, state::Mode, utils::coerce_punctuation,
    visual::visual_object, Vim,
};

#[derive(Copy, Clone, Debug, PartialEq)]
pub enum Object {
    Word { ignore_punctuation: bool },
    Sentence,
    Paragraph,
    Quotes,
    BackQuotes,
    DoubleQuotes,
    VerticalBars,
    Parentheses,
    SquareBrackets,
    CurlyBrackets,
    AngleBrackets,
    Argument,
}

#[derive(Clone, Deserialize, PartialEq)]
#[serde(rename_all = "camelCase")]
struct Word {
    #[serde(default)]
    ignore_punctuation: bool,
}

impl_actions!(vim, [Word]);

actions!(
    vim,
    [
        Sentence,
        Paragraph,
        Quotes,
        BackQuotes,
        DoubleQuotes,
        VerticalBars,
        Parentheses,
        SquareBrackets,
        CurlyBrackets,
        AngleBrackets,
        Argument
    ]
);

pub fn register(workspace: &mut Workspace, _: &mut ViewContext<Workspace>) {
    workspace.register_action(
        |_: &mut Workspace, &Word { ignore_punctuation }: &Word, cx: _| {
            object(Object::Word { ignore_punctuation }, cx)
        },
    );
    workspace
        .register_action(|_: &mut Workspace, _: &Sentence, cx: _| object(Object::Sentence, cx));
    workspace
        .register_action(|_: &mut Workspace, _: &Paragraph, cx: _| object(Object::Paragraph, cx));
    workspace.register_action(|_: &mut Workspace, _: &Quotes, cx: _| object(Object::Quotes, cx));
    workspace
        .register_action(|_: &mut Workspace, _: &BackQuotes, cx: _| object(Object::BackQuotes, cx));
    workspace.register_action(|_: &mut Workspace, _: &DoubleQuotes, cx: _| {
        object(Object::DoubleQuotes, cx)
    });
    workspace.register_action(|_: &mut Workspace, _: &Parentheses, cx: _| {
        object(Object::Parentheses, cx)
    });
    workspace.register_action(|_: &mut Workspace, _: &SquareBrackets, cx: _| {
        object(Object::SquareBrackets, cx)
    });
    workspace.register_action(|_: &mut Workspace, _: &CurlyBrackets, cx: _| {
        object(Object::CurlyBrackets, cx)
    });
    workspace.register_action(|_: &mut Workspace, _: &AngleBrackets, cx: _| {
        object(Object::AngleBrackets, cx)
    });
    workspace.register_action(|_: &mut Workspace, _: &VerticalBars, cx: _| {
        object(Object::VerticalBars, cx)
    });
    workspace
        .register_action(|_: &mut Workspace, _: &Argument, cx: _| object(Object::Argument, cx));
}

fn object(object: Object, cx: &mut WindowContext) {
    match Vim::read(cx).state().mode {
        Mode::Normal => normal_object(object, cx),
        Mode::Visual | Mode::VisualLine | Mode::VisualBlock => visual_object(object, cx),
        Mode::Insert => {
            // Shouldn't execute a text object in insert mode. Ignoring
        }
    }
}

impl Object {
    pub fn is_multiline(self) -> bool {
        match self {
            Object::Word { .. }
            | Object::Quotes
            | Object::BackQuotes
            | Object::VerticalBars
            | Object::DoubleQuotes => false,
            Object::Sentence
            | Object::Paragraph
            | Object::Parentheses
            | Object::AngleBrackets
            | Object::CurlyBrackets
            | Object::SquareBrackets
            | Object::Argument => true,
        }
    }

    pub fn always_expands_both_ways(self) -> bool {
        match self {
<<<<<<< HEAD
            Object::Word { .. } | Object::Sentence | Object::Paragraph => false,
=======
            Object::Word { .. } | Object::Sentence | Object::Argument => false,
>>>>>>> ba4e1699
            Object::Quotes
            | Object::BackQuotes
            | Object::DoubleQuotes
            | Object::VerticalBars
            | Object::Parentheses
            | Object::SquareBrackets
            | Object::CurlyBrackets
            | Object::AngleBrackets => true,
        }
    }

    pub fn target_visual_mode(self, current_mode: Mode) -> Mode {
        match self {
            Object::Word { .. } if current_mode == Mode::VisualLine => Mode::Visual,
            Object::Word { .. } => current_mode,
            Object::Sentence
            | Object::Quotes
            | Object::BackQuotes
            | Object::DoubleQuotes
            | Object::VerticalBars
            | Object::Parentheses
            | Object::SquareBrackets
            | Object::CurlyBrackets
<<<<<<< HEAD
            | Object::AngleBrackets => Mode::Visual,
            Object::Paragraph => Mode::VisualLine,
=======
            | Object::AngleBrackets
            | Object::Argument => Mode::Visual,
>>>>>>> ba4e1699
        }
    }

    pub fn range(
        self,
        map: &DisplaySnapshot,
        relative_to: DisplayPoint,
        around: bool,
    ) -> Option<Range<DisplayPoint>> {
        match self {
            Object::Word { ignore_punctuation } => {
                if around {
                    around_word(map, relative_to, ignore_punctuation)
                } else {
                    in_word(map, relative_to, ignore_punctuation)
                }
            }
            Object::Sentence => sentence(map, relative_to, around),
            Object::Paragraph => paragraph(map, relative_to, around),
            Object::Quotes => {
                surrounding_markers(map, relative_to, around, self.is_multiline(), '\'', '\'')
            }
            Object::BackQuotes => {
                surrounding_markers(map, relative_to, around, self.is_multiline(), '`', '`')
            }
            Object::DoubleQuotes => {
                surrounding_markers(map, relative_to, around, self.is_multiline(), '"', '"')
            }
            Object::VerticalBars => {
                surrounding_markers(map, relative_to, around, self.is_multiline(), '|', '|')
            }
            Object::Parentheses => {
                surrounding_markers(map, relative_to, around, self.is_multiline(), '(', ')')
            }
            Object::SquareBrackets => {
                surrounding_markers(map, relative_to, around, self.is_multiline(), '[', ']')
            }
            Object::CurlyBrackets => {
                surrounding_markers(map, relative_to, around, self.is_multiline(), '{', '}')
            }
            Object::AngleBrackets => {
                surrounding_markers(map, relative_to, around, self.is_multiline(), '<', '>')
            }
            Object::Argument => argument(map, relative_to, around),
        }
    }

    pub fn expand_selection(
        self,
        map: &DisplaySnapshot,
        selection: &mut Selection<DisplayPoint>,
        around: bool,
    ) -> bool {
        if let Some(range) = self.range(map, selection.head(), around) {
            selection.start = range.start;
            selection.end = range.end;
            true
        } else {
            false
        }
    }
}

/// Returns a range that surrounds the word `relative_to` is in.
///
/// If `relative_to` is at the start of a word, return the word.
/// If `relative_to` is between words, return the space between.
fn in_word(
    map: &DisplaySnapshot,
    relative_to: DisplayPoint,
    ignore_punctuation: bool,
) -> Option<Range<DisplayPoint>> {
    // Use motion::right so that we consider the character under the cursor when looking for the start
    let scope = map
        .buffer_snapshot
        .language_scope_at(relative_to.to_point(map));
    let start = movement::find_preceding_boundary_display_point(
        map,
        right(map, relative_to, 1),
        movement::FindRange::SingleLine,
        |left, right| {
            coerce_punctuation(char_kind(&scope, left), ignore_punctuation)
                != coerce_punctuation(char_kind(&scope, right), ignore_punctuation)
        },
    );

    let end = movement::find_boundary(map, relative_to, FindRange::SingleLine, |left, right| {
        coerce_punctuation(char_kind(&scope, left), ignore_punctuation)
            != coerce_punctuation(char_kind(&scope, right), ignore_punctuation)
    });

    Some(start..end)
}

/// Returns a range that surrounds the word and following whitespace
/// relative_to is in.
///
/// If `relative_to` is at the start of a word, return the word and following whitespace.
/// If `relative_to` is between words, return the whitespace back and the following word.
///
/// if in word
///   delete that word
///   if there is whitespace following the word, delete that as well
///   otherwise, delete any preceding whitespace
/// otherwise
///   delete whitespace around cursor
///   delete word following the cursor
fn around_word(
    map: &DisplaySnapshot,
    relative_to: DisplayPoint,
    ignore_punctuation: bool,
) -> Option<Range<DisplayPoint>> {
    let scope = map
        .buffer_snapshot
        .language_scope_at(relative_to.to_point(map));
    let in_word = map
        .chars_at(relative_to)
        .next()
        .map(|(c, _)| char_kind(&scope, c) != CharKind::Whitespace)
        .unwrap_or(false);

    if in_word {
        around_containing_word(map, relative_to, ignore_punctuation)
    } else {
        around_next_word(map, relative_to, ignore_punctuation)
    }
}

fn around_containing_word(
    map: &DisplaySnapshot,
    relative_to: DisplayPoint,
    ignore_punctuation: bool,
) -> Option<Range<DisplayPoint>> {
    in_word(map, relative_to, ignore_punctuation)
        .map(|range| expand_to_include_whitespace(map, range, true))
}

fn around_next_word(
    map: &DisplaySnapshot,
    relative_to: DisplayPoint,
    ignore_punctuation: bool,
) -> Option<Range<DisplayPoint>> {
    let scope = map
        .buffer_snapshot
        .language_scope_at(relative_to.to_point(map));
    // Get the start of the word
    let start = movement::find_preceding_boundary_display_point(
        map,
        right(map, relative_to, 1),
        FindRange::SingleLine,
        |left, right| {
            coerce_punctuation(char_kind(&scope, left), ignore_punctuation)
                != coerce_punctuation(char_kind(&scope, right), ignore_punctuation)
        },
    );

    let mut word_found = false;
    let end = movement::find_boundary(map, relative_to, FindRange::MultiLine, |left, right| {
        let left_kind = coerce_punctuation(char_kind(&scope, left), ignore_punctuation);
        let right_kind = coerce_punctuation(char_kind(&scope, right), ignore_punctuation);

        let found = (word_found && left_kind != right_kind) || right == '\n' && left == '\n';

        if right_kind != CharKind::Whitespace {
            word_found = true;
        }

        found
    });

    Some(start..end)
}

fn argument(
    map: &DisplaySnapshot,
    relative_to: DisplayPoint,
    around: bool,
) -> Option<Range<DisplayPoint>> {
    let snapshot = &map.buffer_snapshot;
    let offset = relative_to.to_offset(map, Bias::Left);

    // The `argument` vim text object uses the syntax tree, so we operate at the buffer level and map back to the display level
    let excerpt = snapshot.excerpt_containing(offset..offset)?;
    let buffer = excerpt.buffer();

    fn comma_delimited_range_at(
        buffer: &BufferSnapshot,
        mut offset: usize,
        include_comma: bool,
    ) -> Option<Range<usize>> {
        // Seek to the first non-whitespace character
        offset += buffer
            .chars_at(offset)
            .take_while(|c| c.is_whitespace())
            .map(char::len_utf8)
            .sum::<usize>();

        let bracket_filter = |open: Range<usize>, close: Range<usize>| {
            // Filter out empty ranges
            if open.end == close.start {
                return false;
            }

            // If the cursor is outside the brackets, ignore them
            if open.start == offset || close.end == offset {
                return false;
            }

            // TODO: Is there any better way to filter out string brackets?
            // Used to filter out string brackets
            return matches!(
                buffer.chars_at(open.start).next(),
                Some('(' | '[' | '{' | '<' | '|')
            );
        };

        // Find the brackets containing the cursor
        let (open_bracket, close_bracket) =
            buffer.innermost_enclosing_bracket_ranges(offset..offset, Some(&bracket_filter))?;

        let inner_bracket_range = open_bracket.end..close_bracket.start;

        let layer = buffer.syntax_layer_at(offset)?;
        let node = layer.node();
        let mut cursor = node.walk();

        // Loop until we find the smallest node whose parent covers the bracket range. This node is the argument in the parent argument list
        let mut parent_covers_bracket_range = false;
        loop {
            let node = cursor.node();
            let range = node.byte_range();
            let covers_bracket_range =
                range.start == open_bracket.start && range.end == close_bracket.end;
            if parent_covers_bracket_range && !covers_bracket_range {
                break;
            }
            parent_covers_bracket_range = covers_bracket_range;

            // Unable to find a child node with a parent that covers the bracket range, so no argument to select
            if !cursor.goto_first_child_for_byte(offset).is_some() {
                return None;
            }
        }

        let mut argument_node = cursor.node();

        // If the child node is the open bracket, move to the next sibling.
        if argument_node.byte_range() == open_bracket {
            if !cursor.goto_next_sibling() {
                return Some(inner_bracket_range);
            }
            argument_node = cursor.node();
        }
        // While the child node is the close bracket or a comma, move to the previous sibling
        while argument_node.byte_range() == close_bracket || argument_node.kind() == "," {
            if !cursor.goto_previous_sibling() {
                return Some(inner_bracket_range);
            }
            argument_node = cursor.node();
            if argument_node.byte_range() == open_bracket {
                return Some(inner_bracket_range);
            }
        }

        // The start and end of the argument range, defaulting to the start and end of the argument node
        let mut start = argument_node.start_byte();
        let mut end = argument_node.end_byte();

        let mut needs_surrounding_comma = include_comma;

        // Seek backwards to find the start of the argument - either the previous comma or the opening bracket.
        // We do this because multiple nodes can represent a single argument, such as with rust `vec![a.b.c, d.e.f]`
        while cursor.goto_previous_sibling() {
            let prev = cursor.node();

            if prev.start_byte() < open_bracket.end {
                start = open_bracket.end;
                break;
            } else if prev.kind() == "," {
                if needs_surrounding_comma {
                    start = prev.start_byte();
                    needs_surrounding_comma = false;
                }
                break;
            } else if prev.start_byte() < start {
                start = prev.start_byte();
            }
        }

        // Do the same for the end of the argument, extending to next comma or the end of the argument list
        while cursor.goto_next_sibling() {
            let next = cursor.node();

            if next.end_byte() > close_bracket.start {
                end = close_bracket.start;
                break;
            } else if next.kind() == "," {
                if needs_surrounding_comma {
                    // Select up to the beginning of the next argument if there is one, otherwise to the end of the comma
                    if let Some(next_arg) = next.next_sibling() {
                        end = next_arg.start_byte();
                    } else {
                        end = next.end_byte();
                    }
                }
                break;
            } else if next.end_byte() > end {
                end = next.end_byte();
            }
        }

        Some(start..end)
    }

    let result = comma_delimited_range_at(buffer, excerpt.map_offset_to_buffer(offset), around)?;

    if excerpt.contains_buffer_range(result.clone()) {
        let result = excerpt.map_range_from_buffer(result);
        Some(result.start.to_display_point(map)..result.end.to_display_point(map))
    } else {
        None
    }
}

fn sentence(
    map: &DisplaySnapshot,
    relative_to: DisplayPoint,
    around: bool,
) -> Option<Range<DisplayPoint>> {
    let mut start = None;
    let mut previous_end = relative_to;

    let mut chars = map.chars_at(relative_to).peekable();

    // Search backwards for the previous sentence end or current sentence start. Include the character under relative_to
    for (char, point) in chars
        .peek()
        .cloned()
        .into_iter()
        .chain(map.reverse_chars_at(relative_to))
    {
        if is_sentence_end(map, point) {
            break;
        }

        if is_possible_sentence_start(char) {
            start = Some(point);
        }

        previous_end = point;
    }

    // Search forward for the end of the current sentence or if we are between sentences, the start of the next one
    let mut end = relative_to;
    for (char, point) in chars {
        if start.is_none() && is_possible_sentence_start(char) {
            if around {
                start = Some(point);
                continue;
            } else {
                end = point;
                break;
            }
        }

        end = point;
        *end.column_mut() += char.len_utf8() as u32;
        end = map.clip_point(end, Bias::Left);

        if is_sentence_end(map, end) {
            break;
        }
    }

    let mut range = start.unwrap_or(previous_end)..end;
    if around {
        range = expand_to_include_whitespace(map, range, false);
    }

    Some(range)
}

fn is_possible_sentence_start(character: char) -> bool {
    !character.is_whitespace() && character != '.'
}

const SENTENCE_END_PUNCTUATION: &[char] = &['.', '!', '?'];
const SENTENCE_END_FILLERS: &[char] = &[')', ']', '"', '\''];
const SENTENCE_END_WHITESPACE: &[char] = &[' ', '\t', '\n'];
fn is_sentence_end(map: &DisplaySnapshot, point: DisplayPoint) -> bool {
    let mut next_chars = map.chars_at(point).peekable();
    if let Some((char, _)) = next_chars.next() {
        // We are at a double newline. This position is a sentence end.
        if char == '\n' && next_chars.peek().map(|(c, _)| c == &'\n').unwrap_or(false) {
            return true;
        }

        // The next text is not a valid whitespace. This is not a sentence end
        if !SENTENCE_END_WHITESPACE.contains(&char) {
            return false;
        }
    }

    for (char, _) in map.reverse_chars_at(point) {
        if SENTENCE_END_PUNCTUATION.contains(&char) {
            return true;
        }

        if !SENTENCE_END_FILLERS.contains(&char) {
            return false;
        }
    }

    return false;
}

/// Expands the passed range to include whitespace on one side or the other in a line. Attempts to add the
/// whitespace to the end first and falls back to the start if there was none.
fn expand_to_include_whitespace(
    map: &DisplaySnapshot,
    mut range: Range<DisplayPoint>,
    stop_at_newline: bool,
) -> Range<DisplayPoint> {
    let mut whitespace_included = false;

    let mut chars = map.chars_at(range.end).peekable();
    while let Some((char, point)) = chars.next() {
        if char == '\n' && stop_at_newline {
            break;
        }

        if char.is_whitespace() {
            // Set end to the next display_point or the character position after the current display_point
            range.end = chars.peek().map(|(_, point)| *point).unwrap_or_else(|| {
                let mut end = point;
                *end.column_mut() += char.len_utf8() as u32;
                map.clip_point(end, Bias::Left)
            });

            if char != '\n' {
                whitespace_included = true;
            }
        } else {
            // Found non whitespace. Quit out.
            break;
        }
    }

    if !whitespace_included {
        for (char, point) in map.reverse_chars_at(range.start) {
            if char == '\n' && stop_at_newline {
                break;
            }

            if !char.is_whitespace() {
                break;
            }

            range.start = point;
        }
    }

    range
}

/// If not `around` (i.e. inner), returns a range that surrounds the paragraph
/// where `relative_to` is in. If `around`, principally returns the range ending
/// at the end of the next paragraph.
///
/// Here, the "paragraph" is defined as a block of non-blank lines or a block of
/// blank lines. If the paragraph ends with a trailing newline (i.e. not with
/// EOF), the returned range ends at the trailing newline of the paragraph (i.e.
/// the trailing newline is not subject to subsequent operations).
///
/// Edge cases:
/// - If `around` and if the current paragraph is the last paragraph of the
///   file and is blank, then the selection results in an error.
/// - If `around` and if the current paragraph is the last paragraph of the
///   file and is not blank, then the returned range starts at the start of the
///   previous paragraph, if it exists.
fn paragraph(
    map: &DisplaySnapshot,
    relative_to: DisplayPoint,
    around: bool,
) -> Option<Range<DisplayPoint>> {
    let mut paragraph_start = start_of_paragraph(map, relative_to);
    let mut paragraph_end = end_of_paragraph(map, relative_to);

    let paragraph_end_row = paragraph_end.row();
    let paragraph_ends_with_eof = paragraph_end_row == map.max_buffer_row();
    let point = relative_to.to_point(map);
    let current_line_is_empty = map.buffer_snapshot.is_line_blank(point.row);

    if around {
        if paragraph_ends_with_eof {
            if current_line_is_empty {
                return None;
            }

            let paragraph_start_row = paragraph_start.row();
            if paragraph_start_row != 0 {
                let previous_paragraph_last_line_start =
                    Point::new(paragraph_start_row - 1, 0).to_display_point(map);
                paragraph_start = start_of_paragraph(map, previous_paragraph_last_line_start);
            }
        } else {
            let next_paragraph_start = Point::new(paragraph_end_row + 1, 0).to_display_point(map);
            paragraph_end = end_of_paragraph(map, next_paragraph_start);
        }
    }

    let range = paragraph_start..paragraph_end;
    Some(range)
}

/// Returns a position of the start of the current paragraph, where a paragraph
/// is defined as a run of non-blank lines or a run of blank lines.
pub fn start_of_paragraph(map: &DisplaySnapshot, display_point: DisplayPoint) -> DisplayPoint {
    let point = display_point.to_point(map);
    if point.row == 0 {
        return DisplayPoint::zero();
    }

    let is_current_line_blank = map.buffer_snapshot.is_line_blank(point.row);

    for row in (0..point.row).rev() {
        let blank = map.buffer_snapshot.is_line_blank(row);
        if blank != is_current_line_blank {
            return Point::new(row + 1, 0).to_display_point(map);
        }
    }

    DisplayPoint::zero()
}

/// Returns a position of the end of the current paragraph, where a paragraph
/// is defined as a run of non-blank lines or a run of blank lines.
/// The trailing newline is excluded from the paragraph.
pub fn end_of_paragraph(map: &DisplaySnapshot, display_point: DisplayPoint) -> DisplayPoint {
    let point = display_point.to_point(map);
    if point.row == map.max_buffer_row() {
        return map.max_point();
    }

    let is_current_line_blank = map.buffer_snapshot.is_line_blank(point.row);

    for row in point.row + 1..map.max_buffer_row() + 1 {
        let blank = map.buffer_snapshot.is_line_blank(row);
        if blank != is_current_line_blank {
            let previous_row = row - 1;
            return Point::new(previous_row, map.buffer_snapshot.line_len(previous_row))
                .to_display_point(map);
        }
    }

    map.max_point()
}

fn surrounding_markers(
    map: &DisplaySnapshot,
    relative_to: DisplayPoint,
    around: bool,
    search_across_lines: bool,
    open_marker: char,
    close_marker: char,
) -> Option<Range<DisplayPoint>> {
    let point = relative_to.to_offset(map, Bias::Left);

    let mut matched_closes = 0;
    let mut opening = None;

    if let Some((ch, range)) = movement::chars_after(map, point).next() {
        if ch == open_marker {
            if open_marker == close_marker {
                let mut total = 0;
                for (ch, _) in movement::chars_before(map, point) {
                    if ch == '\n' {
                        break;
                    }
                    if ch == open_marker {
                        total += 1;
                    }
                }
                if total % 2 == 0 {
                    opening = Some(range)
                }
            } else {
                opening = Some(range)
            }
        }
    }

    if opening.is_none() {
        for (ch, range) in movement::chars_before(map, point) {
            if ch == '\n' && !search_across_lines {
                break;
            }

            if ch == open_marker {
                if matched_closes == 0 {
                    opening = Some(range);
                    break;
                }
                matched_closes -= 1;
            } else if ch == close_marker {
                matched_closes += 1
            }
        }
    }

    if opening.is_none() {
        for (ch, range) in movement::chars_after(map, point) {
            if ch == open_marker {
                opening = Some(range);
                break;
            } else if ch == close_marker {
                break;
            }
        }
    }

    let Some(mut opening) = opening else {
        return None;
    };

    let mut matched_opens = 0;
    let mut closing = None;

    for (ch, range) in movement::chars_after(map, opening.end) {
        if ch == '\n' && !search_across_lines {
            break;
        }

        if ch == close_marker {
            if matched_opens == 0 {
                closing = Some(range);
                break;
            }
            matched_opens -= 1;
        } else if ch == open_marker {
            matched_opens += 1;
        }
    }

    let Some(mut closing) = closing else {
        return None;
    };

    if around && !search_across_lines {
        let mut found = false;

        for (ch, range) in movement::chars_after(map, closing.end) {
            if ch.is_whitespace() && ch != '\n' {
                found = true;
                closing.end = range.end;
            } else {
                break;
            }
        }

        if !found {
            for (ch, range) in movement::chars_before(map, opening.start) {
                if ch.is_whitespace() && ch != '\n' {
                    opening.start = range.start
                } else {
                    break;
                }
            }
        }
    }

    if !around && search_across_lines {
        if let Some((ch, range)) = movement::chars_after(map, opening.end).next() {
            if ch == '\n' {
                opening.end = range.end
            }
        }

        for (ch, range) in movement::chars_before(map, closing.start) {
            if !ch.is_whitespace() {
                break;
            }
            if ch != '\n' {
                closing.start = range.start
            }
        }
    }

    let result = if around {
        opening.start..closing.end
    } else {
        opening.end..closing.start
    };

    Some(
        map.clip_point(result.start.to_display_point(map), Bias::Left)
            ..map.clip_point(result.end.to_display_point(map), Bias::Right),
    )
}

#[cfg(test)]
mod test {
    use indoc::indoc;

    use crate::{
        state::Mode,
        test::{ExemptionFeatures, NeovimBackedTestContext, VimTestContext},
    };

    const WORD_LOCATIONS: &'static str = indoc! {"
        The quick ˇbrowˇnˇ•••
        fox ˇjuˇmpsˇ over
        the lazy dogˇ••
        ˇ
        ˇ
        ˇ
        Thˇeˇ-ˇquˇickˇ ˇbrownˇ•
        ˇ••
        ˇ••
        ˇ  fox-jumpˇs over
        the lazy dogˇ•
        ˇ
        "
    };

    #[gpui::test]
    async fn test_change_word_object(cx: &mut gpui::TestAppContext) {
        let mut cx = NeovimBackedTestContext::new(cx).await;

        cx.assert_binding_matches_all(["c", "i", "w"], WORD_LOCATIONS)
            .await;
        cx.assert_binding_matches_all(["c", "i", "shift-w"], WORD_LOCATIONS)
            .await;
        cx.assert_binding_matches_all(["c", "a", "w"], WORD_LOCATIONS)
            .await;
        cx.assert_binding_matches_all(["c", "a", "shift-w"], WORD_LOCATIONS)
            .await;
    }

    #[gpui::test]
    async fn test_delete_word_object(cx: &mut gpui::TestAppContext) {
        let mut cx = NeovimBackedTestContext::new(cx).await;

        cx.assert_binding_matches_all(["d", "i", "w"], WORD_LOCATIONS)
            .await;
        cx.assert_binding_matches_all(["d", "i", "shift-w"], WORD_LOCATIONS)
            .await;
        cx.assert_binding_matches_all(["d", "a", "w"], WORD_LOCATIONS)
            .await;
        cx.assert_binding_matches_all(["d", "a", "shift-w"], WORD_LOCATIONS)
            .await;
    }

    #[gpui::test]
    async fn test_visual_word_object(cx: &mut gpui::TestAppContext) {
        let mut cx = NeovimBackedTestContext::new(cx).await;

        /*
                cx.set_shared_state("The quick ˇbrown\nfox").await;
                cx.simulate_shared_keystrokes(["v"]).await;
                cx.assert_shared_state("The quick «bˇ»rown\nfox").await;
                cx.simulate_shared_keystrokes(["i", "w"]).await;
                cx.assert_shared_state("The quick «brownˇ»\nfox").await;
        */
        cx.set_shared_state("The quick brown\nˇ\nfox").await;
        cx.simulate_shared_keystrokes(["v"]).await;
        cx.assert_shared_state("The quick brown\n«\nˇ»fox").await;
        cx.simulate_shared_keystrokes(["i", "w"]).await;
        cx.assert_shared_state("The quick brown\n«\nˇ»fox").await;

        cx.assert_binding_matches_all(["v", "i", "w"], WORD_LOCATIONS)
            .await;
        cx.assert_binding_matches_all_exempted(
            ["v", "h", "i", "w"],
            WORD_LOCATIONS,
            ExemptionFeatures::NonEmptyVisualTextObjects,
        )
        .await;
        cx.assert_binding_matches_all_exempted(
            ["v", "l", "i", "w"],
            WORD_LOCATIONS,
            ExemptionFeatures::NonEmptyVisualTextObjects,
        )
        .await;
        cx.assert_binding_matches_all(["v", "i", "shift-w"], WORD_LOCATIONS)
            .await;

        cx.assert_binding_matches_all_exempted(
            ["v", "i", "h", "shift-w"],
            WORD_LOCATIONS,
            ExemptionFeatures::NonEmptyVisualTextObjects,
        )
        .await;
        cx.assert_binding_matches_all_exempted(
            ["v", "i", "l", "shift-w"],
            WORD_LOCATIONS,
            ExemptionFeatures::NonEmptyVisualTextObjects,
        )
        .await;

        cx.assert_binding_matches_all_exempted(
            ["v", "a", "w"],
            WORD_LOCATIONS,
            ExemptionFeatures::AroundObjectLeavesWhitespaceAtEndOfLine,
        )
        .await;
        cx.assert_binding_matches_all_exempted(
            ["v", "a", "shift-w"],
            WORD_LOCATIONS,
            ExemptionFeatures::AroundObjectLeavesWhitespaceAtEndOfLine,
        )
        .await;
    }

    const SENTENCE_EXAMPLES: &[&'static str] = &[
        "ˇThe quick ˇbrownˇ?ˇ ˇFox Jˇumpsˇ!ˇ Ovˇer theˇ lazyˇ.",
        indoc! {"
            ˇThe quick ˇbrownˇ
            fox jumps over
            the lazy doˇgˇ.ˇ ˇThe quick ˇ
            brown fox jumps over
        "},
        indoc! {"
            The quick brown fox jumps.
            Over the lazy dog
            ˇ
            ˇ
            ˇ  fox-jumpˇs over
            the lazy dog.ˇ
            ˇ
        "},
        r#"ˇThe ˇquick brownˇ.)ˇ]ˇ'ˇ" Brown ˇfox jumpsˇ.ˇ "#,
    ];

    #[gpui::test]
    async fn test_change_sentence_object(cx: &mut gpui::TestAppContext) {
        let mut cx = NeovimBackedTestContext::new(cx)
            .await
            .binding(["c", "i", "s"]);
        cx.add_initial_state_exemptions(
            "The quick brown fox jumps.\nOver the lazy dog\nˇ\nˇ\n  fox-jumps over\nthe lazy dog.\n\n",
            ExemptionFeatures::SentenceOnEmptyLines);
        cx.add_initial_state_exemptions(
            "The quick brown fox jumps.\nOver the lazy dog\n\n\nˇ  foxˇ-ˇjumpˇs over\nthe lazy dog.\n\n",
            ExemptionFeatures::SentenceAtStartOfLineWithWhitespace);
        cx.add_initial_state_exemptions(
            "The quick brown fox jumps.\nOver the lazy dog\n\n\n  fox-jumps over\nthe lazy dog.ˇ\nˇ\n",
            ExemptionFeatures::SentenceAfterPunctuationAtEndOfFile);
        for sentence_example in SENTENCE_EXAMPLES {
            cx.assert_all(sentence_example).await;
        }

        let mut cx = cx.binding(["c", "a", "s"]);
        cx.add_initial_state_exemptions(
            "The quick brown?ˇ Fox Jumps! Over the lazy.",
            ExemptionFeatures::IncorrectLandingPosition,
        );
        cx.add_initial_state_exemptions(
            "The quick brown.)]\'\" Brown fox jumps.ˇ ",
            ExemptionFeatures::AroundObjectLeavesWhitespaceAtEndOfLine,
        );

        for sentence_example in SENTENCE_EXAMPLES {
            cx.assert_all(sentence_example).await;
        }
    }

    #[gpui::test]
    async fn test_delete_sentence_object(cx: &mut gpui::TestAppContext) {
        let mut cx = NeovimBackedTestContext::new(cx)
            .await
            .binding(["d", "i", "s"]);
        cx.add_initial_state_exemptions(
            "The quick brown fox jumps.\nOver the lazy dog\nˇ\nˇ\n  fox-jumps over\nthe lazy dog.\n\n",
            ExemptionFeatures::SentenceOnEmptyLines);
        cx.add_initial_state_exemptions(
            "The quick brown fox jumps.\nOver the lazy dog\n\n\nˇ  foxˇ-ˇjumpˇs over\nthe lazy dog.\n\n",
            ExemptionFeatures::SentenceAtStartOfLineWithWhitespace);
        cx.add_initial_state_exemptions(
            "The quick brown fox jumps.\nOver the lazy dog\n\n\n  fox-jumps over\nthe lazy dog.ˇ\nˇ\n",
            ExemptionFeatures::SentenceAfterPunctuationAtEndOfFile);

        for sentence_example in SENTENCE_EXAMPLES {
            cx.assert_all(sentence_example).await;
        }

        let mut cx = cx.binding(["d", "a", "s"]);
        cx.add_initial_state_exemptions(
            "The quick brown?ˇ Fox Jumps! Over the lazy.",
            ExemptionFeatures::IncorrectLandingPosition,
        );
        cx.add_initial_state_exemptions(
            "The quick brown.)]\'\" Brown fox jumps.ˇ ",
            ExemptionFeatures::AroundObjectLeavesWhitespaceAtEndOfLine,
        );

        for sentence_example in SENTENCE_EXAMPLES {
            cx.assert_all(sentence_example).await;
        }
    }

    #[gpui::test]
    async fn test_visual_sentence_object(cx: &mut gpui::TestAppContext) {
        let mut cx = NeovimBackedTestContext::new(cx)
            .await
            .binding(["v", "i", "s"]);
        for sentence_example in SENTENCE_EXAMPLES {
            cx.assert_all_exempted(sentence_example, ExemptionFeatures::SentenceOnEmptyLines)
                .await;
        }

        let mut cx = cx.binding(["v", "a", "s"]);
        for sentence_example in SENTENCE_EXAMPLES {
            cx.assert_all_exempted(
                sentence_example,
                ExemptionFeatures::AroundSentenceStartingBetweenIncludesWrongWhitespace,
            )
            .await;
        }
    }

    const PARAGRAPH_EXAMPLES: &[&'static str] = &[
        // Single line
        "ˇThe quick brown fox jumpˇs over the lazy dogˇ.ˇ",
        // Multiple lines without empty lines
        indoc! {"
            ˇThe quick brownˇ
            ˇfox jumps overˇ
            the lazy dog.ˇ
        "},
        // Heading newline paragraph
        indoc! {"
            ˇ
            ˇ
            ˇThe quick brown fox jumps
            ˇover the lazy dog.


            The quick brown fox jumps
            over the lazy dog.
        "},
        // Newline paragraph and trailing newline paragraph
        indoc! {"
            ˇThe quick brown fox jumps
            ˇover the lazy dog.
            ˇ
            ˇ
            ˇ
            ˇThe quick brown fox jumpsˇ
            ˇover the lazy dog.ˇ
            ˇ
            ˇ
            ˇ
        "},
        // "Empty" line paragraph with whitespace characters
        indoc! {"
            ˇThe quick brown fox jumps
            ˇover the lazy dog.
            ˇ
            ˇ \t

            ˇThe quick brown fox jumps
            ˇover the lazy dog.ˇ
            ˇ
            ˇ \t
            \t \t
        "},
        // Single line "paragraphs", where selection size might be zero.
        indoc! {"
            ˇThe quick brown fox jumps over the lazy dog.
            ˇ
            ˇThe quick brown fox jumpˇs over the lazy dog.ˇ
            ˇ
        "},
    ];

    #[gpui::test]
    async fn test_change_paragraph_object(cx: &mut gpui::TestAppContext) {
        let mut cx = NeovimBackedTestContext::new(cx).await;

        for paragraph_example in PARAGRAPH_EXAMPLES {
            cx.assert_binding_matches_all(["c", "i", "p"], paragraph_example)
                .await;
            cx.assert_binding_matches_all(["c", "a", "p"], paragraph_example)
                .await;
        }
    }

    #[gpui::test]
    async fn test_delete_paragraph_object(cx: &mut gpui::TestAppContext) {
        let mut cx = NeovimBackedTestContext::new(cx).await;

        for paragraph_example in PARAGRAPH_EXAMPLES {
            cx.assert_binding_matches_all(["d", "i", "p"], paragraph_example)
                .await;
            cx.assert_binding_matches_all(["d", "a", "p"], paragraph_example)
                .await;
        }
    }

    #[gpui::test]
    async fn test_paragraph_object_with_trailing_normal_paragraph(cx: &mut gpui::TestAppContext) {
        let mut cx = NeovimBackedTestContext::new(cx).await;

        // Trailing normal paragraph
        const TRAILING_NORMAL_PARAGRAPH_EXAMPLE: &'static str = indoc! {"


            The quick brown fox jumps
            over the lazy dog.
            ˇ
            ˇ
            ˇThe quick brown fox jumpsˇ
            ˇover the lazy dog.ˇ
        "};

        for keystrokes in [["c", "i", "p"], ["c", "a", "p"]] {
            cx.assert_binding_matches_all(keystrokes, TRAILING_NORMAL_PARAGRAPH_EXAMPLE)
                .await;
        }
        // Nvim in the test suite seems to be returning strange landing position.
        cx.assert_binding_matches_all_exempted(
            ["d", "i", "p"],
            TRAILING_NORMAL_PARAGRAPH_EXAMPLE,
            ExemptionFeatures::IncorrectLandingPosition,
        )
        .await;
        cx.assert_binding_matches_all_exempted(
            ["d", "a", "p"],
            TRAILING_NORMAL_PARAGRAPH_EXAMPLE,
            ExemptionFeatures::IncorrectLandingPosition,
        )
        .await;
    }

    #[gpui::test]
    async fn test_paragraph_object_with_landing_positions_not_at_beginning_of_line(
        cx: &mut gpui::TestAppContext,
    ) {
        // Landing position not at the beginning of the line
        const PARAGRAPH_LANDING_POSITION_EXAMPLE: &'static str = indoc! {"
            The quick brown fox jumpsˇ
            over the lazy dog.ˇ
            ˇ ˇ\tˇ
            ˇ ˇ
            ˇ\tˇ ˇ\tˇ
            ˇThe quick brown fox jumpsˇ
            ˇover the lazy dog.ˇ
            ˇ ˇ\tˇ
            ˇ
            ˇ ˇ\tˇ
            ˇ\tˇ ˇ\tˇ
        "};

        let mut cx = NeovimBackedTestContext::new(cx).await;

        cx.assert_binding_matches_all_exempted(
            ["c", "i", "p"],
            PARAGRAPH_LANDING_POSITION_EXAMPLE,
            ExemptionFeatures::IncorrectLandingPosition,
        )
        .await;
        cx.assert_binding_matches_all_exempted(
            ["c", "a", "p"],
            PARAGRAPH_LANDING_POSITION_EXAMPLE,
            ExemptionFeatures::IncorrectLandingPosition,
        )
        .await;
        cx.assert_binding_matches_all_exempted(
            ["d", "i", "p"],
            PARAGRAPH_LANDING_POSITION_EXAMPLE,
            ExemptionFeatures::IncorrectLandingPosition,
        )
        .await;
        cx.assert_binding_matches_all_exempted(
            ["d", "a", "p"],
            PARAGRAPH_LANDING_POSITION_EXAMPLE,
            ExemptionFeatures::IncorrectLandingPosition,
        )
        .await;
    }

    #[gpui::test]
    async fn test_visual_paragraph_object(cx: &mut gpui::TestAppContext) {
        let mut cx = NeovimBackedTestContext::new(cx).await;

        // Nvim in the test suite seems to be returning strange landing position.
        // Also, our landing position should be changed from the end of the last line
        // to the beginning of the last line.
        for paragraph_example in PARAGRAPH_EXAMPLES {
            cx.assert_binding_matches_all_exempted(
                ["v", "i", "p"],
                paragraph_example,
                ExemptionFeatures::IncorrectLandingPosition,
            )
            .await;
            cx.assert_binding_matches_all_exempted(
                ["v", "a", "p"],
                paragraph_example,
                ExemptionFeatures::IncorrectLandingPosition,
            )
            .await;
        }
    }

    // Test string with "`" for opening surrounders and "'" for closing surrounders
    const SURROUNDING_MARKER_STRING: &str = indoc! {"
        ˇTh'ˇe ˇ`ˇ'ˇquˇi`ˇck broˇ'wn`
        'ˇfox juˇmps ovˇ`ˇer
        the ˇlazy dˇ'ˇoˇ`ˇg"};

    const SURROUNDING_OBJECTS: &[(char, char)] = &[
        ('\'', '\''), // Quote
        ('`', '`'),   // Back Quote
        ('"', '"'),   // Double Quote
        ('(', ')'),   // Parentheses
        ('[', ']'),   // SquareBrackets
        ('{', '}'),   // CurlyBrackets
        ('<', '>'),   // AngleBrackets
    ];

    #[gpui::test]
    async fn test_change_surrounding_character_objects(cx: &mut gpui::TestAppContext) {
        let mut cx = NeovimBackedTestContext::new(cx).await;

        for (start, end) in SURROUNDING_OBJECTS {
            let marked_string = SURROUNDING_MARKER_STRING
                .replace('`', &start.to_string())
                .replace('\'', &end.to_string());

            cx.assert_binding_matches_all(["c", "i", &start.to_string()], &marked_string)
                .await;
            cx.assert_binding_matches_all(["c", "i", &end.to_string()], &marked_string)
                .await;
            cx.assert_binding_matches_all(["c", "a", &start.to_string()], &marked_string)
                .await;
            cx.assert_binding_matches_all(["c", "a", &end.to_string()], &marked_string)
                .await;
        }
    }
    #[gpui::test]
    async fn test_singleline_surrounding_character_objects(cx: &mut gpui::TestAppContext) {
        let mut cx = NeovimBackedTestContext::new(cx).await;
        cx.set_shared_wrap(12).await;

        cx.set_shared_state(indoc! {
            "helˇlo \"world\"!"
        })
        .await;
        cx.simulate_shared_keystrokes(["v", "i", "\""]).await;
        cx.assert_shared_state(indoc! {
            "hello \"«worldˇ»\"!"
        })
        .await;

        cx.set_shared_state(indoc! {
            "hello \"wˇorld\"!"
        })
        .await;
        cx.simulate_shared_keystrokes(["v", "i", "\""]).await;
        cx.assert_shared_state(indoc! {
            "hello \"«worldˇ»\"!"
        })
        .await;

        cx.set_shared_state(indoc! {
            "hello \"wˇorld\"!"
        })
        .await;
        cx.simulate_shared_keystrokes(["v", "a", "\""]).await;
        cx.assert_shared_state(indoc! {
            "hello« \"world\"ˇ»!"
        })
        .await;

        cx.set_shared_state(indoc! {
            "hello \"wˇorld\" !"
        })
        .await;
        cx.simulate_shared_keystrokes(["v", "a", "\""]).await;
        cx.assert_shared_state(indoc! {
            "hello «\"world\" ˇ»!"
        })
        .await;

        cx.set_shared_state(indoc! {
            "hello \"wˇorld\"•
            goodbye"
        })
        .await;
        cx.simulate_shared_keystrokes(["v", "a", "\""]).await;
        cx.assert_shared_state(indoc! {
            "hello «\"world\" ˇ»
            goodbye"
        })
        .await;
    }

    #[gpui::test]
    async fn test_multiline_surrounding_character_objects(cx: &mut gpui::TestAppContext) {
        let mut cx = NeovimBackedTestContext::new(cx).await;

        cx.set_shared_state(indoc! {
            "func empty(a string) bool {
               if a == \"\" {
                  return true
               }
               ˇreturn false
            }"
        })
        .await;
        cx.simulate_shared_keystrokes(["v", "i", "{"]).await;
        cx.assert_shared_state(indoc! {"
            func empty(a string) bool {
            «   if a == \"\" {
                  return true
               }
               return false
            ˇ»}"})
            .await;
        cx.set_shared_state(indoc! {
            "func empty(a string) bool {
                 if a == \"\" {
                     ˇreturn true
                 }
                 return false
            }"
        })
        .await;
        cx.simulate_shared_keystrokes(["v", "i", "{"]).await;
        cx.assert_shared_state(indoc! {"
            func empty(a string) bool {
                 if a == \"\" {
            «         return true
            ˇ»     }
                 return false
            }"})
            .await;

        cx.set_shared_state(indoc! {
            "func empty(a string) bool {
                 if a == \"\" ˇ{
                     return true
                 }
                 return false
            }"
        })
        .await;
        cx.simulate_shared_keystrokes(["v", "i", "{"]).await;
        cx.assert_shared_state(indoc! {"
            func empty(a string) bool {
                 if a == \"\" {
            «         return true
            ˇ»     }
                 return false
            }"})
            .await;
    }

    #[gpui::test]
    async fn test_vertical_bars(cx: &mut gpui::TestAppContext) {
        let mut cx = VimTestContext::new(cx, true).await;
        cx.set_state(
            indoc! {"
            fn boop() {
                baz(ˇ|a, b| { bar(|j, k| { })})
            }"
            },
            Mode::Normal,
        );
        cx.simulate_keystrokes(["c", "i", "|"]);
        cx.assert_state(
            indoc! {"
            fn boop() {
                baz(|ˇ| { bar(|j, k| { })})
            }"
            },
            Mode::Insert,
        );
        cx.simulate_keystrokes(["escape", "1", "8", "|"]);
        cx.assert_state(
            indoc! {"
            fn boop() {
                baz(|| { bar(ˇ|j, k| { })})
            }"
            },
            Mode::Normal,
        );

        cx.simulate_keystrokes(["v", "a", "|"]);
        cx.assert_state(
            indoc! {"
            fn boop() {
                baz(|| { bar(«|j, k| ˇ»{ })})
            }"
            },
            Mode::Visual,
        );
    }

    #[gpui::test]
    async fn test_argument_object(cx: &mut gpui::TestAppContext) {
        let mut cx = VimTestContext::new(cx, true).await;

        // Generic arguments
        cx.set_state("fn boop<A: ˇDebug, B>() {}", Mode::Normal);
        cx.simulate_keystrokes(["v", "i", "a"]);
        cx.assert_state("fn boop<«A: Debugˇ», B>() {}", Mode::Visual);

        // Function arguments
        cx.set_state(
            "fn boop(ˇarg_a: (Tuple, Of, Types), arg_b: String) {}",
            Mode::Normal,
        );
        cx.simulate_keystrokes(["d", "a", "a"]);
        cx.assert_state("fn boop(ˇarg_b: String) {}", Mode::Normal);

        cx.set_state("std::namespace::test(\"strinˇg\", a.b.c())", Mode::Normal);
        cx.simulate_keystrokes(["v", "a", "a"]);
        cx.assert_state("std::namespace::test(«\"string\", ˇ»a.b.c())", Mode::Visual);

        // Tuple, vec, and array arguments
        cx.set_state(
            "fn boop(arg_a: (Tuple, Ofˇ, Types), arg_b: String) {}",
            Mode::Normal,
        );
        cx.simulate_keystrokes(["c", "i", "a"]);
        cx.assert_state(
            "fn boop(arg_a: (Tuple, ˇ, Types), arg_b: String) {}",
            Mode::Insert,
        );

        cx.set_state("let a = (test::call(), 'p', my_macro!{ˇ});", Mode::Normal);
        cx.simulate_keystrokes(["c", "a", "a"]);
        cx.assert_state("let a = (test::call(), 'p'ˇ);", Mode::Insert);

        cx.set_state("let a = [test::call(ˇ), 300];", Mode::Normal);
        cx.simulate_keystrokes(["c", "i", "a"]);
        cx.assert_state("let a = [ˇ, 300];", Mode::Insert);

        cx.set_state(
            "let a = vec![Vec::new(), vecˇ![test::call(), 300]];",
            Mode::Normal,
        );
        cx.simulate_keystrokes(["c", "a", "a"]);
        cx.assert_state("let a = vec![Vec::new()ˇ];", Mode::Insert);

        // Cursor immediately before / after brackets
        cx.set_state("let a = [test::call(first_arg)ˇ]", Mode::Normal);
        cx.simulate_keystrokes(["v", "i", "a"]);
        cx.assert_state("let a = [«test::call(first_arg)ˇ»]", Mode::Visual);

        cx.set_state("let a = [test::callˇ(first_arg)]", Mode::Normal);
        cx.simulate_keystrokes(["v", "i", "a"]);
        cx.assert_state("let a = [«test::call(first_arg)ˇ»]", Mode::Visual);
    }

    #[gpui::test]
    async fn test_delete_surrounding_character_objects(cx: &mut gpui::TestAppContext) {
        let mut cx = NeovimBackedTestContext::new(cx).await;

        for (start, end) in SURROUNDING_OBJECTS {
            let marked_string = SURROUNDING_MARKER_STRING
                .replace('`', &start.to_string())
                .replace('\'', &end.to_string());

            cx.assert_binding_matches_all(["d", "i", &start.to_string()], &marked_string)
                .await;
            cx.assert_binding_matches_all(["d", "i", &end.to_string()], &marked_string)
                .await;
            cx.assert_binding_matches_all(["d", "a", &start.to_string()], &marked_string)
                .await;
            cx.assert_binding_matches_all(["d", "a", &end.to_string()], &marked_string)
                .await;
        }
    }
}<|MERGE_RESOLUTION|>--- conflicted
+++ resolved
@@ -6,11 +6,7 @@
     Bias, DisplayPoint,
 };
 use gpui::{actions, impl_actions, ViewContext, WindowContext};
-<<<<<<< HEAD
-use language::{char_kind, CharKind, Point, Selection};
-=======
-use language::{char_kind, BufferSnapshot, CharKind, Selection};
->>>>>>> ba4e1699
+use language::{char_kind, BufferSnapshot, CharKind, Point, Selection};
 use serde::Deserialize;
 use workspace::Workspace;
 
@@ -126,11 +122,7 @@
 
     pub fn always_expands_both_ways(self) -> bool {
         match self {
-<<<<<<< HEAD
-            Object::Word { .. } | Object::Sentence | Object::Paragraph => false,
-=======
-            Object::Word { .. } | Object::Sentence | Object::Argument => false,
->>>>>>> ba4e1699
+            Object::Word { .. } | Object::Sentence | Object::Paragraph | Object::Argument => false,
             Object::Quotes
             | Object::BackQuotes
             | Object::DoubleQuotes
@@ -154,13 +146,9 @@
             | Object::Parentheses
             | Object::SquareBrackets
             | Object::CurlyBrackets
-<<<<<<< HEAD
-            | Object::AngleBrackets => Mode::Visual,
-            Object::Paragraph => Mode::VisualLine,
-=======
             | Object::AngleBrackets
             | Object::Argument => Mode::Visual,
->>>>>>> ba4e1699
+            Object::Paragraph => Mode::VisualLine,
         }
     }
 
